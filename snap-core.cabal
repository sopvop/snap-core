--- conflicted
+++ resolved
@@ -1,9 +1,5 @@
 name:           snap-core
-<<<<<<< HEAD
 version:        0.10.0
-=======
-version:        0.9.5.0
->>>>>>> 3e53726e
 synopsis:       Snap: A Haskell Web Framework (core interfaces and types)
 
 description:
@@ -145,12 +141,7 @@
     directory                 >= 1       && < 2,
     enumerator                >= 0.4.15  && < 0.5,
     filepath                  >= 1.1     && < 2.0,
-<<<<<<< HEAD
-    -- Blacklist bad versions of hashable
-    hashable                  >= 1.1     && < 1.2,
-=======
     hashable                  (>= 1.1     && < 1.2) || (>= 1.2.1 && <1.3),
->>>>>>> 3e53726e
     HUnit                     >= 1.2     && < 2,
     MonadCatchIO-transformers >= 0.2.1   && < 0.4,
     mtl                       >= 2.0     && < 2.2,
