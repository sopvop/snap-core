--- conflicted
+++ resolved
@@ -138,12 +138,8 @@
   build-depends:
     attoparsec >= 0.8.0.2 && < 0.10,
     attoparsec-enumerator >= 0.2.0.3,
-<<<<<<< HEAD
-    base >= 4.3 && < 5,
+    base >= 4 && < 5,
     base16-bytestring <= 0.2,
-=======
-    base >= 4 && < 5,
->>>>>>> 013cc76b
     blaze-builder >= 0.2.1.4 && <0.4,
     bytestring,
     bytestring-nums,
