name:           snap-core
<<<<<<< HEAD
version:        0.3.0
=======
version:        0.2.15
>>>>>>> d174f8fe
synopsis:       Snap: A Haskell Web Framework (Core)

description:
  This is the first developer prerelease of the Snap framework.  Snap is a
  simple and fast web development framework and server written in Haskell. For
  more information or to download the latest version, you can visit the Snap
  project website at <http://snapframework.com/>.
  .
  This library contains the core definitions and types for the Snap framework,
  including:
  .
    1. Primitive types and functions for HTTP (requests, responses, cookies,
       post/query parameters, etc)
  .
    2. Type aliases and helper functions for Iteratee I/O
  .
    3. A monad for programming web handlers called \"Snap\", inspired by
       happstack's (<http://happstack.com/index.html>), which allows:
  .
       * Stateful access to the HTTP request and response objects
  .
       * Monadic failure (i.e. MonadPlus/Alternative instances) for declining
         to handle requests and chaining handlers together
  .
       * Early termination of the computation if you know early what you want
         to return and want to prevent further monadic processing
  .
  /Quick start/: The 'Snap' monad and HTTP definitions are in "Snap.Types",
  some iteratee utilities are in "Snap.Iteratee".
  .
  Higher-level facilities for building web applications (like user/session
  management, component interfaces, data modeling, etc.) are planned but not
  yet implemented, so this release will mostly be of interest for those who:
  .
  * need a fast and minimal HTTP API at roughly the same level of abstraction
    as Java servlets, or
  .
  * are interested in contributing to the Snap Framework project.

license:        BSD3
license-file:   LICENSE
author:         James Sanders, Shu-yu Guo, Gregory Collins, Doug Beardsley
maintainer:     snap@snapframework.com
build-type:     Simple
cabal-version:  >= 1.6
homepage:       http://snapframework.com/
category:       Web

extra-source-files:
  test/suite/TestSuite.hs,
  cbits/timefuncs.c,
  CONTRIBUTORS,
  extra/fonts/DroidSerif-Bold.eot,
  extra/fonts/DroidSerif-Bold.svg,
  extra/fonts/DroidSerif-Bold.ttf,
  extra/fonts/DroidSerif-Bold.woff,
  extra/fonts/DroidSerif-BoldItalic.eot,
  extra/fonts/DroidSerif-BoldItalic.svg,
  extra/fonts/DroidSerif-BoldItalic.ttf,
  extra/fonts/DroidSerif-BoldItalic.woff,
  extra/fonts/DroidSerif-Italic.eot,
  extra/fonts/DroidSerif-Italic.svg,
  extra/fonts/DroidSerif-Italic.ttf,
  extra/fonts/DroidSerif-Italic.woff,
  extra/fonts/DroidSerif-Regular.eot,
  extra/fonts/DroidSerif-Regular.svg,
  extra/fonts/DroidSerif-Regular.ttf,
  extra/fonts/DroidSerif-Regular.woff,
  extra/haddock.css,
  extra/hscolour.css,
  extra/logo.gif,
  haddock.sh,
  LICENSE,
  README.md,
  README.SNAP.md,
  Setup.hs,
  test/data/fileServe/foo.bin,
  test/data/fileServe/foo.bin.bin.bin,
  test/data/fileServe/foo.html,
  test/data/fileServe/foo.txt,
  test/runTestsAndCoverage.sh,
  test/snap-core-testsuite.cabal,
  test/suite/Snap/Internal/Http/Types/Tests.hs,
  test/suite/Snap/Internal/Routing/Tests.hs,
  test/suite/Snap/Iteratee/Tests.hs,
  test/suite/Snap/Test/Common.hs,
  test/suite/Snap/Types/Tests.hs,
  test/suite/Snap/Util/FileServe/Tests.hs,
  test/suite/Snap/Util/GZip/Tests.hs


Flag portable
  Description: Compile in cross-platform mode. No platform-specific code or
               optimizations such as C routines will be used.
  Default: False


Flag no-debug
  Description: Disable any debug logging code. Without this flag, Snap will
               test the DEBUG environment variable to decide whether to do
               logging, and this introduces a tiny amount of overhead
               (a call into a function pointer) because the calls to 'debug'
               cannot be inlined. Users who want to squeeze out maximum
               performance can set the no-debug flag to get a version of Snap
               which has debug calls that should be inlined away.
               
  Default: False


Library
  hs-source-dirs: src

  if flag(no-debug)
    cpp-options: -DNODEBUG

  if flag(portable) || os(windows)
    cpp-options: -DPORTABLE
  else
    c-sources: cbits/timefuncs.c
    include-dirs: cbits
    build-depends: bytestring-mmap >= 0.2.1 && <0.3

  exposed-modules:
    Data.CIByteString,
    Snap.Types,
    Snap.Iteratee,
    Snap.Internal.Debug,
    Snap.Internal.Http.Types,
    Snap.Internal.Iteratee.Debug,
    Snap.Util.FileServe,
    Snap.Util.GZip

  other-modules:
    Snap.Internal.Instances,
    Snap.Internal.Parsing,
    Snap.Internal.Routing,
    Snap.Internal.Types

  build-depends:
    attoparsec >= 0.8.0.2 && < 0.9,
    base >= 4 && < 5,
    bytestring,
    bytestring-nums,
    bytestring-show >= 0.3.2 && < 0.4,
    cereal >= 0.3 && < 0.4,
    containers,
    deepseq >= 1.1 && <1.2,
    directory,
    dlist >= 0.5 && < 0.6,
    filepath,
    iteratee >= 0.3.1 && < 0.4,
    ListLike >= 1 && < 2,
    MonadCatchIO-transformers >= 0.2.1 && < 0.3,
    monads-fd,
    old-locale,
    old-time,
    text >= 0.10 && <0.11,
    time,
    transformers,
<<<<<<< HEAD
    unix-compat == 0.2.*,
=======
    unix-compat,
    zlib

  ghc-prof-options: -prof -auto-all

  if impl(ghc >= 6.12.0)
    ghc-options: -Wall -fwarn-tabs -funbox-strict-fields -O2
                 -fno-warn-unused-do-bind
  else
    ghc-options: -Wall -fwarn-tabs -funbox-strict-fields -O2


Executable snap
  hs-source-dirs: src
  main-is: Snap/Starter.hs

  other-modules: Snap.StarterTH

  if flag(no-debug)
    cpp-options: -DNODEBUG

  build-depends:
    attoparsec >= 0.8.1 && < 0.9,
    base >= 4 && < 5,
    bytestring,
    bytestring-nums,
    bytestring-show >= 0.3.2 && < 0.4,
    cereal >= 0.3 && < 0.4,
    containers,
    deepseq >= 1.1 && <1.2,
    directory,
    directory-tree,
    dlist >= 0.5 && < 0.6,
    filepath,
    haskell98,
    iteratee >= 0.3.1 && <0.4,
    monads-fd,
    old-locale,
    old-time,
    template-haskell,
    text >= 0.10 && <0.11,
    time,
    transformers,
    unix-compat,
>>>>>>> d174f8fe
    zlib

  ghc-prof-options: -prof -auto-all

  if impl(ghc >= 6.12.0)
    ghc-options: -Wall -fwarn-tabs -funbox-strict-fields -O2
                 -fno-warn-unused-do-bind
  else
    ghc-options: -Wall -fwarn-tabs -funbox-strict-fields -O2

source-repository head
  type:     git
  location: http://git.snapframework.com/snap-core.git<|MERGE_RESOLUTION|>--- conflicted
+++ resolved
@@ -1,9 +1,5 @@
 name:           snap-core
-<<<<<<< HEAD
 version:        0.3.0
-=======
-version:        0.2.15
->>>>>>> d174f8fe
 synopsis:       Snap: A Haskell Web Framework (Core)
 
 description:
@@ -163,54 +159,7 @@
     text >= 0.10 && <0.11,
     time,
     transformers,
-<<<<<<< HEAD
     unix-compat == 0.2.*,
-=======
-    unix-compat,
-    zlib
-
-  ghc-prof-options: -prof -auto-all
-
-  if impl(ghc >= 6.12.0)
-    ghc-options: -Wall -fwarn-tabs -funbox-strict-fields -O2
-                 -fno-warn-unused-do-bind
-  else
-    ghc-options: -Wall -fwarn-tabs -funbox-strict-fields -O2
-
-
-Executable snap
-  hs-source-dirs: src
-  main-is: Snap/Starter.hs
-
-  other-modules: Snap.StarterTH
-
-  if flag(no-debug)
-    cpp-options: -DNODEBUG
-
-  build-depends:
-    attoparsec >= 0.8.1 && < 0.9,
-    base >= 4 && < 5,
-    bytestring,
-    bytestring-nums,
-    bytestring-show >= 0.3.2 && < 0.4,
-    cereal >= 0.3 && < 0.4,
-    containers,
-    deepseq >= 1.1 && <1.2,
-    directory,
-    directory-tree,
-    dlist >= 0.5 && < 0.6,
-    filepath,
-    haskell98,
-    iteratee >= 0.3.1 && <0.4,
-    monads-fd,
-    old-locale,
-    old-time,
-    template-haskell,
-    text >= 0.10 && <0.11,
-    time,
-    transformers,
-    unix-compat,
->>>>>>> d174f8fe
     zlib
 
   ghc-prof-options: -prof -auto-all
