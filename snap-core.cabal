name:           snap-core
<<<<<<< HEAD
version:        0.8.2
=======
version:        0.9.0
>>>>>>> b95e9211
synopsis:       Snap: A Haskell Web Framework (core interfaces and types)

description:
  Snap is a simple and fast web development framework and server written in
  Haskell. For more information or to download the latest version, you can
  visit the Snap project website at <http://snapframework.com/>.
  .
  This library contains the core definitions and types for the Snap framework,
  including:
  .
    1. Primitive types and functions for HTTP (requests, responses, cookies,
       post/query parameters, etc)
  .
    2. Type aliases and helper functions for Iteratee I/O
  .
    3. A monad for programming web handlers called \"Snap\", which allows:
  .
       * Stateful access to the HTTP request and response objects
  .
       * Monadic failure (i.e. MonadPlus/Alternative instances) for declining
         to handle requests and chaining handlers together
  .
       * Early termination of the computation if you know early what you want
         to return and want to prevent further monadic processing
  .
  /Quick start/: The 'Snap' monad and HTTP definitions are in "Snap.Core",
  some iteratee utilities are in "Snap.Iteratee".

license:        BSD3
license-file:   LICENSE
author:         James Sanders, Shu-yu Guo, Gregory Collins, Doug Beardsley
maintainer:     snap@snapframework.com
build-type:     Simple
cabal-version:  >= 1.6
homepage:       http://snapframework.com/
category:       Web, Snap

extra-source-files:
  test/suite/TestSuite.hs,
  cbits/timefuncs.c,
  CONTRIBUTORS,
  extra/haddock.css,
  extra/hscolour.css,
  extra/logo.gif,
  haddock.sh,
  LICENSE,
  README.md,
  README.SNAP.md,
  Setup.hs,
  test/data/fileServe/foo.bin,
  test/data/fileServe/foo.bin.bin.bin,
  test/data/fileServe/foo.html,
  test/data/fileServe/foo.txt,
  test/data/fileServe/mydir1/index.txt,
  test/data/fileServe/mydir2/foo.txt,
  test/data/fileServe/mydir3/altindex.html,
  test/runTestsAndCoverage.sh,
  test/snap-core-testsuite.cabal,
  test/suite/Snap/Core/Tests.hs,
  test/suite/Snap/Internal/Http/Types/Tests.hs,
  test/suite/Snap/Internal/Parsing/Tests.hs,
  test/suite/Snap/Internal/Routing/Tests.hs,
  test/suite/Snap/Iteratee/Tests.hs,
  test/suite/Snap/Test/Common.hs,
  test/suite/Snap/Util/FileServe/Tests.hs,
  test/suite/Snap/Util/FileUploads/Tests.hs,
  test/suite/Snap/Util/GZip/Tests.hs,
  test/suite/Snap/Util/Proxy/Tests.hs

Flag portable
  Description: Compile in cross-platform mode. No platform-specific code or
               optimizations such as C routines will be used.
  Default: False


Flag debug
  Description: Enable debug logging code. With this flag, Snap will
               test the DEBUG environment variable to decide whether to do
               logging, and this introduces a tiny amount of overhead
               (a call into a function pointer) because the calls to 'debug'
               cannot be inlined.

  Default: False


Library
  hs-source-dirs: src

  if !flag(debug)
    cpp-options: -DNODEBUG

  if flag(portable) || os(windows)
    cpp-options: -DPORTABLE
  else
    c-sources: cbits/timefuncs.c
    include-dirs: cbits
    build-depends: bytestring-mmap >= 0.2.2 && <0.3,
                   unix >= 2.4 && <3.0
    cpp-options: -DUSE_UNIX

  exposed-modules:
    Snap.Core,
    Snap.Types,
    Snap.Iteratee,
    Snap.Internal.Debug,
    Snap.Internal.Exceptions,
    Snap.Internal.Http.Types,
    Snap.Internal.Iteratee.Debug,
    Snap.Internal.Parsing,
    Snap.Test,
    Snap.Types.Headers,
    Snap.Util.FileServe,
    Snap.Util.FileUploads,
    Snap.Util.GZip,
    Snap.Util.Proxy,
    Snap.Util.Readable

  other-modules:
    Snap.Internal.Instances,
    Snap.Internal.Iteratee.BoyerMooreHorspool,
    Snap.Internal.Parsing.FastSet,
    Snap.Internal.Routing,
    Snap.Internal.Types,
    Snap.Internal.Test.RequestBuilder,
    Snap.Internal.Test.Assertions


  build-depends:
    attoparsec >= 0.10 && < 0.11,
    attoparsec-enumerator >= 0.3 && <0.4,
    base >= 4 && < 5,
    base16-bytestring <= 0.2,
    blaze-builder >= 0.2.1.4 && <0.4,
    blaze-builder-enumerator >= 0.2 && <0.3,
    bytestring,
    bytestring-nums,
    case-insensitive >= 0.3 && < 0.5,
    containers,
    deepseq >= 1.1 && <1.4,
    directory,
    dlist >= 0.5 && < 0.6,
    enumerator >= 0.4.15 && < 0.5,
    filepath,
    HUnit >= 1.2 && < 2,
    MonadCatchIO-transformers >= 0.2.1 && < 0.4,
    mtl >= 2.0 && < 2.2,
    mwc-random >= 0.10 && <0.13,
    old-locale,
    old-time,
    regex-posix <= 0.95.2,
    text >= 0.11 && <0.12,
    time >= 1.0 && < 1.5,
    transformers >= 0.2 && < 0.4,
    unix-compat >= 0.2 && <0.4,
    unordered-containers >= 0.1.4.3 && <0.3,
    vector >= 0.6 && <0.10,
    zlib-enum >= 0.2.1 && <0.3

  extensions:
    BangPatterns,
    CPP,
    DeriveDataTypeable,
    EmptyDataDecls,
    ExistentialQuantification,
    FlexibleContexts,
    FlexibleInstances,
    ForeignFunctionInterface,
    GeneralizedNewtypeDeriving,
    MultiParamTypeClasses,
    OverloadedStrings,
    OverloadedStrings,
    PackageImports,
    Rank2Types,
    ScopedTypeVariables,
    TypeSynonymInstances

  ghc-prof-options: -prof -auto-all

  if impl(ghc >= 6.12.0)
    ghc-options: -Wall -fwarn-tabs -funbox-strict-fields -O2
                 -fno-warn-unused-do-bind
  else
    ghc-options: -Wall -fwarn-tabs -funbox-strict-fields -O2

source-repository head
  type:     git
  location: git://github.com/snapframework/snap-core.git<|MERGE_RESOLUTION|>--- conflicted
+++ resolved
@@ -1,9 +1,5 @@
 name:           snap-core
-<<<<<<< HEAD
-version:        0.8.2
-=======
 version:        0.9.0
->>>>>>> b95e9211
 synopsis:       Snap: A Haskell Web Framework (core interfaces and types)
 
 description:
