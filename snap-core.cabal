--- conflicted
+++ resolved
@@ -1,9 +1,5 @@
 name:           snap-core
-<<<<<<< HEAD
 version:        0.9.0
-=======
-version:        0.8.1
->>>>>>> 3edc3210
 synopsis:       Snap: A Haskell Web Framework (core interfaces and types)
 
 description:
