--- conflicted
+++ resolved
@@ -1,9 +1,5 @@
 name:           snap-core
-<<<<<<< HEAD
 version:        1.0.0
-=======
-version:        0.9.2.2
->>>>>>> 74b64f91
 synopsis:       Snap: A Haskell Web Framework (core interfaces and types)
 
 description:
@@ -142,18 +138,11 @@
     regex-posix               >= 0.95    && < 1,
     text                      >= 0.11    && < 0.12,
     time                      >= 1.0     && < 1.5,
-<<<<<<< HEAD
     transformers              >= 0.3     && < 0.4,
     transformers-base         >= 0.4     && < 0.5,
     unix-compat               >= 0.3     && < 0.5,
     unordered-containers      >= 0.1.4.3 && < 0.3,
-    vector                    >= 0.6     && < 0.10
-=======
-    unix-compat               >= 0.2     && < 0.5,
-    unordered-containers      >= 0.1.4.3 && < 0.3,
-    vector                    >= 0.6     && < 0.11,
-    zlib-enum                 >= 0.2.1   && < 0.3
->>>>>>> 74b64f91
+    vector                    >= 0.6     && < 0.11
 
   extensions:
     BangPatterns,
