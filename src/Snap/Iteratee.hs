--- conflicted
+++ resolved
@@ -51,13 +51,9 @@
   ) where
 
 ------------------------------------------------------------------------------
+import             Control.Exception (SomeException)
 import             Control.Monad
-<<<<<<< HEAD
-import             Control.Monad.CatchIO
-import             Control.Exception (SomeException)
-=======
 import "MonadCatchIO-transformers" Control.Monad.CatchIO
->>>>>>> fcf43970
 import             Data.ByteString (ByteString)
 import qualified   Data.ByteString as S
 import qualified   Data.ByteString.Unsafe as S
