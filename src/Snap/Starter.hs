--- conflicted
+++ resolved
@@ -108,16 +108,10 @@
 
 
 ------------------------------------------------------------------------------
-<<<<<<< HEAD
-mainFile :: String
-mainFile = unlines
+mainFile :: Bool -> String
+mainFile isBareBones = unlines $
     ["{-# LANGUAGE OverloadedStrings #-}"
     ,"module Main where"
-=======
-mainFile :: Bool -> String
-mainFile isBareBones = unlines $
-    ["module Main where"
->>>>>>> 367ae078
     ,""
     ,"import           System"
     ,"import           Control.Applicative"
