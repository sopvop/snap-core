--- conflicted
+++ resolved
@@ -23,20 +23,13 @@
 import qualified Data.Set as Set
 import           Data.Set (Set)
 import           Data.Typeable
-<<<<<<< HEAD
+#if MIN_VERSION_base(4,6,0)
 import           Prelude hiding (catch, takeWhile, read)
+#else
+import           Prelude hiding (takeWhile, read)
+#endif
 import           System.IO.Streams (OutputStream)
 import qualified System.IO.Streams as Streams
-
-=======
-#if MIN_VERSION_base(4,6,0)
-import           Prelude hiding (takeWhile)
-#else
-import           Prelude hiding (catch, takeWhile)
-#endif
->>>>>>> 1aa6804b
-
-
 ----------------------------------------------------------------------------
 import           Snap.Core
 import           Snap.Internal.Debug
