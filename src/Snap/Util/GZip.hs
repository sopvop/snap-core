--- conflicted
+++ resolved
@@ -138,13 +138,8 @@
 
 
 ------------------------------------------------------------------------------
-<<<<<<< HEAD
-gzipCompression :: MonadSnap m => m ()
-gzipCompression = modifyResponse f
-=======
-gzipCompression :: ByteString -> Snap ()
+gzipCompression :: MonadSnap m => ByteString -> m ()
 gzipCompression ce = modifyResponse f
->>>>>>> c5f3d213
   where
     f = setHeader "Content-Encoding" ce .
         clearContentLength .
@@ -152,13 +147,8 @@
 
 
 ------------------------------------------------------------------------------
-<<<<<<< HEAD
-compressCompression :: MonadSnap m => m ()
-compressCompression = modifyResponse f
-=======
-compressCompression :: ByteString -> Snap ()
+compressCompression :: MonadSnap m => ByteString -> m ()
 compressCompression ce = modifyResponse f
->>>>>>> c5f3d213
   where
     f = setHeader "Content-Encoding" ce .
         clearContentLength .
