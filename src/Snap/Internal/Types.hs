--- conflicted
+++ resolved
@@ -1,4 +1,3 @@
-<<<<<<< HEAD
 {-# LANGUAGE BangPatterns               #-}
 {-# LANGUAGE CPP                        #-}
 {-# LANGUAGE DeriveDataTypeable         #-}
@@ -87,21 +86,6 @@
   , getTimeoutModifier
   , module Snap.Internal.Http.Types
   ) where
-=======
-{-# LANGUAGE BangPatterns              #-}
-{-# LANGUAGE CPP                       #-}
-{-# LANGUAGE DeriveDataTypeable        #-}
-{-# LANGUAGE ExistentialQuantification #-}
-{-# LANGUAGE FlexibleInstances         #-}
-{-# LANGUAGE MultiParamTypeClasses     #-}
-{-# LANGUAGE OverloadedStrings         #-}
-{-# LANGUAGE Rank2Types                #-}
-{-# LANGUAGE ScopedTypeVariables       #-}
-{-# LANGUAGE TypeSynonymInstances      #-}
-{-# LANGUAGE StandaloneDeriving        #-}
-
-module Snap.Internal.Types where
->>>>>>> b9dc8ac2
 
 ------------------------------------------------------------------------------
 import           Blaze.ByteString.Builder
