--- conflicted
+++ resolved
@@ -12,16 +12,8 @@
 
 import                       Control.Applicative
 import                       Control.Exception (throwIO, ErrorCall(..))
-import           "monads-fd" Control.Monad.Cont
-import           "monads-fd" Control.Monad.Error
-import           "monads-fd" Control.Monad.List
-import           "monads-fd" Control.Monad.RWS.Strict hiding (pass)
-import qualified "monads-fd" Control.Monad.RWS.Lazy as LRWS
-import           "monads-fd" Control.Monad.Reader
-import           "monads-fd" Control.Monad.State.Strict
-import qualified "monads-fd" Control.Monad.State.Lazy as LState
-import           "monads-fd" Control.Monad.Writer.Strict hiding (pass)
-import qualified "monads-fd" Control.Monad.Writer.Lazy as LWriter
+import                       Control.Monad
+import           "monads-fd" Control.Monad.State
 import                       Data.ByteString.Char8 (ByteString)
 import qualified             Data.ByteString.Char8 as S
 import qualified             Data.ByteString.Lazy.Char8 as L
@@ -38,15 +30,9 @@
 
 
 ------------------------------------------------------------------------------
-<<<<<<< HEAD
+import                       Snap.Iteratee hiding (Enumerator, filter)
 import                       Snap.Internal.Http.Types
-import                       Snap.Iteratee hiding (Enumerator, filter)
-=======
-import           Snap.Iteratee hiding (Enumerator)
-import           Snap.Internal.Http.Types
-import           Snap.Internal.Debug
-import           Snap.Internal.Iteratee.Debug
->>>>>>> ec9eba85
+import                       Snap.Internal.Iteratee.Debug
 
 
 ------------------------------------------------------------------------------
@@ -276,13 +262,8 @@
 ------------------------------------------------------------------------------
 -- | Short-circuits a 'Snap' monad action early, storing the given
 -- 'Response' value in its state.
-<<<<<<< HEAD
 finishWith :: MonadSnap m => Response -> m a
 finishWith = liftSnap . Snap . return . Just . Left
-=======
-finishWith :: Response -> Snap a
-finishWith = Snap . return . Just . Left
->>>>>>> ec9eba85
 {-# INLINE finishWith #-}
 
 
