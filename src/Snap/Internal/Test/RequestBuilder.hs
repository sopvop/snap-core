{-# LANGUAGE GeneralizedNewtypeDeriving #-}
{-# LANGUAGE OverloadedStrings          #-}
{-# LANGUAGE Rank2Types                 #-}

module Snap.Internal.Test.RequestBuilder
  ( RequestBuilder
  , MultipartParams
  , MultipartParam(..)
  , FileData      (..)
  , RequestType   (..)
  , addHeader
  , buildRequest
  , delete
  , dumpResponse
  , evalHandler
  , evalHandlerM
  , get
  , postMultipart
  , postRaw
  , postUrlEncoded
  , put
  , responseToString
  , runHandler
  , runHandlerM
  , setContentType
  , setHeader
  , setHttpVersion
  , setQueryString
  , setQueryStringRaw
  , setRequestPath
  , setRequestType
  , setSecure
  ) where

------------------------------------------------------------------------------
import           Blaze.ByteString.Builder
import           Blaze.ByteString.Builder.Char8
import           Control.Monad.State            hiding (get, put)
import qualified Control.Monad.State            as State
import           Data.Bits
import           Data.ByteString.Char8          (ByteString)
import qualified Data.ByteString.Char8          as S
import qualified Data.ByteString                as S8
import           Data.CaseInsensitive           (CI)
import qualified Data.Map                       as Map
import           Data.Monoid
import           Data.Word
<<<<<<< HEAD
import qualified System.IO.Streams              as Streams
=======
import qualified Data.Vector                    as V
>>>>>>> ba482e52
import           System.PosixCompat.Time
import           System.Random
------------------------------------------------------------------------------
import           Snap.Internal.Http.Types hiding (addHeader,
                                                  setContentType,
                                                  setHeader)
import qualified Snap.Internal.Http.Types       as H
import           Snap.Internal.Parsing
import           Snap.Internal.Types            (evalSnap)
import           Snap.Core                      hiding ( addHeader
                                                       , setContentType
                                                       , setHeader )
import qualified Snap.Types.Headers             as H


------------------------------------------------------------------------------
-- | RequestBuilder is a monad transformer that allows you to conveniently
-- build a snap 'Request' for testing.
newtype RequestBuilder m a = RequestBuilder (StateT Request m a)
  deriving (Monad, MonadIO, MonadState Request, MonadTrans)


------------------------------------------------------------------------------
mkDefaultRequest :: IO Request
mkDefaultRequest = do
    b <- Streams.fromList []
    return $ Request "localhost"
                     8080
                     "127.0.0.1"
                     60000
                     "127.0.0.1"
                     8080
                     "localhost"
                     False
                     H.empty
                     b
                     Nothing
                     GET
                     (1,1)
                     []
                     ""
                     "/"
                     "/"
                     ""
                     Map.empty
                     Map.empty
                     Map.empty


------------------------------------------------------------------------------
-- | Runs a 'RequestBuilder', producing the desired 'Request'.
--
-- N.B. /please/ don't use the request you get here in a real Snap application;
-- things will probably break. Don't say you weren't warned :-)
--
buildRequest :: MonadIO m => RequestBuilder m () -> m Request
buildRequest mm = do
    let (RequestBuilder m) = (mm >> fixup)
    rq0 <- liftIO mkDefaultRequest
    execStateT m rq0

  where
    fixup = do
        fixupURI
        fixupMethod
        fixupCL
        fixupParams

    fixupMethod = do
        rq <- rGet
        if (rqMethod rq == GET || rqMethod rq == DELETE ||
            rqMethod rq == HEAD)
          then do
              b <- liftIO $ Streams.fromList []
              -- These requests are not permitted to have bodies
              let rq' = deleteHeader "Content-Type" $
                        rq { rqBody = b }

              rPut $ rq' { rqContentLength = Nothing }
          else return $! ()

    fixupCL = do
        rq <- rGet
        maybe (rPut $ deleteHeader "Content-Length" rq)
              (\cl -> rPut $ H.setHeader "Content-Length"
                                         (S.pack (show cl)) rq)
              (rqContentLength rq)

    fixupParams = do
        rq <- rGet
        let query       = rqQueryString rq
        let queryParams = parseUrlEncoded query
        let mbCT        = getHeader "Content-Type" rq

        (postParams, rq') <-
            if mbCT == Just "application/x-www-form-urlencoded"
              then liftIO $ do
                  l <- Streams.toList $ rqBody rq
                  -- snap-server regurgitates the parsed form body
                  b <- Streams.fromList l
                  return (parseUrlEncoded (S.concat l), rq { rqBody = b })
              else return (Map.empty, rq)

        rPut $ rq' { rqParams      = Map.unionWith (++) queryParams postParams
                   , rqQueryParams = queryParams }


------------------------------------------------------------------------------
-- | A request body of type \"@multipart/form-data@\" consists of a set of
-- named form parameters, each of which can by either a list of regular form
-- values or a set of file uploads.
type MultipartParams = [(ByteString, MultipartParam)]


------------------------------------------------------------------------------
data MultipartParam =
    FormData [ByteString]
        -- ^ a form variable consisting of the given 'ByteString' values.
  | Files [FileData]
        -- ^ a file upload consisting of the given 'FileData' values.
  deriving (Show)


------------------------------------------------------------------------------
data FileData = FileData {
      fdFileName    :: ByteString  -- ^ the file's name
    , fdContentType :: ByteString  -- ^ the file's content-type
    , fdContents    :: ByteString  -- ^ the file contents
    }
  deriving (Show)


------------------------------------------------------------------------------
-- | The 'RequestType' datatype enumerates the different kinds of HTTP
-- requests you can generate using the testing interface. Most users will
-- prefer to use the 'get', 'postUrlEncoded', 'postMultipart', 'put', and
-- 'delete' convenience functions.
data RequestType
    = GetRequest
    | RequestWithRawBody Method ByteString
    | MultipartPostRequest MultipartParams
    | UrlEncodedPostRequest Params
    | DeleteRequest
    deriving (Show)


------------------------------------------------------------------------------
-- | Sets the type of the 'Request' being built.
setRequestType :: MonadIO m => RequestType -> RequestBuilder m ()
setRequestType GetRequest = do
    rq   <- rGet
    body <- liftIO $ Streams.fromList []

    rPut $ rq { rqMethod        = GET
              , rqContentLength = Nothing
              , rqBody          = body
              }

setRequestType DeleteRequest = do
    rq   <- rGet
    body <- liftIO $ Streams.fromList []

    rPut $ rq { rqMethod        = DELETE
              , rqContentLength = Nothing
              , rqBody          = body
              }

setRequestType (RequestWithRawBody m b) = do
    rq <- rGet
    body <- liftIO $ Streams.fromList [ b ]
    rPut $ rq { rqMethod        = m
              , rqContentLength = Just $ S.length b
              , rqBody          = body
              }

setRequestType (MultipartPostRequest fp) = encodeMultipart fp

setRequestType (UrlEncodedPostRequest fp) = do
    rq <- liftM (H.setHeader "Content-Type"
                             "application/x-www-form-urlencoded") rGet
    let b = printUrlEncoded fp
    body <- liftIO $ Streams.fromList [b]

    rPut $ rq { rqMethod        = POST
              , rqContentLength = Just $ S.length b
              , rqBody          = body
              }


------------------------------------------------------------------------------
makeBoundary :: MonadIO m => m ByteString
makeBoundary = do
    xs  <- liftIO $ replicateM 16 (randomIO :: IO Word8)
    let x = S.pack $ map (toEnum . fromEnum) xs
    return $ S.concat [ "snap-boundary-", encode x ]

  where
    table = V.fromList [ '0', '1', '2', '3', '4', '5', '6', '7', '8', '9'
                       , 'a', 'b', 'c', 'd', 'e', 'f' ]

    encode = toByteString . S8.foldl' f mempty

    f m c = let low = c .&. 0xf
                hi  = (c .&. 0xf0) `unsafeShiftR` 4
                k   = \i -> fromWord8 $! toEnum $! fromEnum $!
                            V.unsafeIndex table (fromEnum i)
            in m `mappend` k hi `mappend` k low


------------------------------------------------------------------------------
multipartHeader :: ByteString -> ByteString -> Builder
multipartHeader boundary name =
    mconcat [ fromByteString boundary
            , fromByteString "\r\ncontent-disposition: form-data"
            , fromByteString "; name=\""
            , fromByteString name
            , fromByteString "\"\r\n" ]


------------------------------------------------------------------------------
-- Assume initial or preceding "--" just before this
encodeFormData :: ByteString -> ByteString -> [ByteString] -> IO Builder
encodeFormData boundary name vals =
    case vals of
      []  -> return mempty
      [v] -> return $ mconcat [ hdr
                              , cr
                              , fromByteString v
                              , fromByteString "\r\n--" ]
      _   -> multi

  where
    hdr = multipartHeader boundary name
    cr = fromByteString "\r\n"

    oneVal b v = mconcat [ fromByteString b
                         , cr
                         , cr
                         , fromByteString v
                         , fromByteString "\r\n--" ]

    multi = do
        b <- makeBoundary
        return $ mconcat [ hdr
                         , multipartMixed b
                         , cr
                         , fromByteString "--"
                         , mconcat (map (oneVal b) vals)
                         , fromByteString b
                         , fromByteString "--\r\n--" ]


------------------------------------------------------------------------------
multipartMixed :: ByteString -> Builder
multipartMixed b = mconcat [ fromByteString "Content-Type: multipart/mixed"
                           , fromByteString "; boundary="
                           , fromByteString b
                           , fromByteString "\r\n" ]


------------------------------------------------------------------------------
encodeFiles :: ByteString -> ByteString -> [FileData] -> IO Builder
encodeFiles boundary name files =
    case files of
      [] -> return mempty
      _  -> do
          b <- makeBoundary
          return $ mconcat [ hdr
                           , multipartMixed b
                           , cr
                           , fromByteString "--"
                           , mconcat (map (oneVal b) files)
                           , fromByteString b
                           , fromByteString "--\r\n--"
                           ]

  where
    --------------------------------------------------------------------------
    contentDisposition fn = mconcat [
                              fromByteString "Content-Disposition: attachment"
                            , fromByteString "; filename=\""
                            , fromByteString fn
                            , fromByteString "\"\r\n"
                            ]

    --------------------------------------------------------------------------
    contentType ct = mconcat [
                       fromByteString "Content-Type: "
                     , fromByteString ct
                     , cr
                     ]

    --------------------------------------------------------------------------
    oneVal b (FileData fileName ct contents) =
        mconcat [ fromByteString b
                , cr
                , contentType ct
                , contentDisposition fileName
                , fromByteString "Content-Transfer-Encoding: binary\r\n"
                , cr
                , fromByteString contents
                , fromByteString "\r\n--"
                ]

    --------------------------------------------------------------------------
    hdr = multipartHeader boundary name
    cr  = fromByteString "\r\n"


------------------------------------------------------------------------------
encodeMultipart :: MonadIO m => MultipartParams -> RequestBuilder m ()
encodeMultipart kvps = do
    boundary <- liftIO $ makeBoundary
    builders <- liftIO $ mapM (handleOne boundary) kvps

    let b = toByteString $ mconcat (fromByteString "--" : builders)
                             `mappend` finalBoundary boundary

    rq0 <- rGet

    body <- liftIO $ Streams.fromList [b]

    let rq = H.setHeader "Content-Type"
               (S.append "multipart/form-data; boundary=" boundary)
               rq0

    rPut $ rq { rqMethod        = POST
              , rqContentLength = Just $ S.length b
              , rqBody          = body
              }


  where
    finalBoundary b = mconcat [fromByteString b, fromByteString "--\r\n"]

    handleOne boundary (name, mp) =
        case mp of
          (FormData vals) -> encodeFormData boundary name vals
          (Files fs)      -> encodeFiles boundary name fs


------------------------------------------------------------------------------
fixupURI :: Monad m => RequestBuilder m ()
fixupURI = do
    rq <- rGet
    let u = S.concat [ rqContextPath rq
                     , rqPathInfo rq
                     , let q = rqQueryString rq
                       in if S.null q
                            then ""
                            else S.append "?" q
                     ]
    rPut $ rq { rqURI = u }


------------------------------------------------------------------------------
-- | Sets the request's query string to be the raw bytestring provided,
-- without any escaping or other interpretation. Most users should instead
-- choose the 'setQueryString' function, which takes a parameter mapping.
setQueryStringRaw :: Monad m => ByteString -> RequestBuilder m ()
setQueryStringRaw r = do
    rq <- rGet
    rPut $ rq { rqQueryString = r }
    fixupURI


------------------------------------------------------------------------------
-- | Escapes the given parameter mapping and sets it as the request's query
-- string.
setQueryString :: Monad m => Params -> RequestBuilder m ()
setQueryString p = setQueryStringRaw $ printUrlEncoded p


------------------------------------------------------------------------------
-- | Sets the given header in the request being built, overwriting any header
-- with the same name already present.
setHeader :: (Monad m) => CI ByteString -> ByteString -> RequestBuilder m ()
setHeader k v = rModify (H.setHeader k v)


------------------------------------------------------------------------------
-- | Adds the given header to the request being built.
addHeader :: (Monad m) => CI ByteString -> ByteString -> RequestBuilder m ()
addHeader k v = rModify (H.addHeader k v)


------------------------------------------------------------------------------
-- | Sets the request's @content-type@ to the given MIME type.
setContentType :: Monad m => ByteString -> RequestBuilder m ()
setContentType c = rModify (H.setHeader "Content-Type" c)


------------------------------------------------------------------------------
-- | Controls whether the test request being generated appears to be an https
-- request or not.
setSecure :: Monad m => Bool -> RequestBuilder m ()
setSecure b = rModify $ \rq -> rq { rqIsSecure = b }


------------------------------------------------------------------------------
-- | Sets the test request's http version
setHttpVersion :: Monad m => (Int,Int) -> RequestBuilder m ()
setHttpVersion v = rModify $ \rq -> rq { rqVersion = v }


------------------------------------------------------------------------------
-- | Sets the request's path. The path provided must begin with a \"@/@\" and
-- must /not/ contain a query string; if you want to provide a query string
-- in your test request, you must use 'setQueryString' or 'setQueryStringRaw'.
-- Note that 'rqContextPath' is never set by any 'RequestBuilder' function.
setRequestPath :: Monad m => ByteString -> RequestBuilder m ()
setRequestPath p0 = do
    rModify $ \rq -> rq { rqContextPath = "/"
                        , rqPathInfo    = p }
    fixupURI

  where
    p = if S.isPrefixOf "/" p0 then S.drop 1 p0 else p0


------------------------------------------------------------------------------
-- | Builds an HTTP \"GET\" request with the given query parameters.
get :: MonadIO m =>
       ByteString               -- ^ request path
    -> Params                   -- ^ request's form parameters
    -> RequestBuilder m ()
get uri params = do
    setRequestType GetRequest
    setQueryString params
    setRequestPath uri


------------------------------------------------------------------------------
-- | Builds an HTTP \"DELETE\" request with the given query parameters.
delete :: MonadIO m =>
          ByteString            -- ^ request path
       -> Params                -- ^ request's form parameters
       -> RequestBuilder m ()
delete uri params = do
    setRequestType DeleteRequest
    setQueryString params
    setRequestPath uri


------------------------------------------------------------------------------
-- | Builds an HTTP \"POST\" request with the given form parameters, using the
-- \"application/x-www-form-urlencoded\" MIME type.
postUrlEncoded :: MonadIO m =>
                  ByteString    -- ^ request path
               -> Params        -- ^ request's form parameters
               -> RequestBuilder m ()
postUrlEncoded uri params = do
    setRequestType $ UrlEncodedPostRequest params
    setRequestPath uri


------------------------------------------------------------------------------
-- | Builds an HTTP \"POST\" request with the given form parameters, using the
-- \"form-data/multipart\" MIME type.
postMultipart :: MonadIO m =>
                 ByteString        -- ^ request path
              -> MultipartParams   -- ^ multipart form parameters
              -> RequestBuilder m ()
postMultipart uri params = do
    setRequestType $ MultipartPostRequest params
    setRequestPath uri


------------------------------------------------------------------------------
-- | Builds an HTTP \"PUT\" request.
put :: MonadIO m =>
       ByteString               -- ^ request path
    -> ByteString               -- ^ request body MIME content-type
    -> ByteString               -- ^ request body contents
    -> RequestBuilder m ()
put uri contentType putData = do
    setRequestType $ RequestWithRawBody PUT putData
    setHeader "Content-Type" contentType
    setRequestPath uri


------------------------------------------------------------------------------
-- | Builds a \"raw\" HTTP \"POST\" request, with the given MIME type and body
-- contents.
postRaw :: MonadIO m =>
           ByteString           -- ^ request path
        -> ByteString           -- ^ request body MIME content-type
        -> ByteString           -- ^ request body contents
        -> RequestBuilder m ()
postRaw uri contentType postData = do
    setRequestType $ RequestWithRawBody POST postData
    setHeader "Content-Type" contentType
    setRequestPath uri


------------------------------------------------------------------------------
-- | Given a web handler in the 'Snap' monad, and a 'RequestBuilder' defining
-- a test request, runs the handler, producing an HTTP 'Response'.
--
-- This function will produce almost exactly the same output as running the
-- handler in a real server, except that chunked transfer encoding is not
-- applied, and the \"Transfer-Encoding\" header is not set (this makes it
-- easier to test response output).
runHandler :: MonadIO m =>
              RequestBuilder m ()   -- ^ a request builder
           -> Snap a                -- ^ a web handler
           -> m Response
runHandler = runHandlerM rs
  where
    rs rq s = do
        (_,rsp) <- liftIO $ runSnap s
                               (const $ return $! ())
                               (const $ return $! ())
                               rq

        return rsp


------------------------------------------------------------------------------
-- | Given a web handler in some arbitrary 'MonadSnap' monad, a function
-- specifying how to evaluate it within the context of the test monad, and a
-- 'RequestBuilder' defining a test request, runs the handler, producing an
-- HTTP 'Response'.
runHandlerM :: (MonadIO m, MonadSnap n) =>
               (forall a . Request -> n a -> m Response)
            -- ^ a function defining how the 'MonadSnap' monad should be run
            -> RequestBuilder m ()
            -- ^ a request builder
            -> n b
            -- ^ a web handler
            -> m Response
runHandlerM rSnap rBuilder snap = do
    rq  <- buildRequest rBuilder
    rsp <- rSnap rq snap

    -- simulate server logic
    t1  <- liftIO (epochTime >>= formatHttpTime)
    return $ H.setHeader "Date" t1
           $ H.setHeader "Server" "Snap/test"
           $ if rspContentLength rsp == Nothing &&
                rspHttpVersion rsp < (1,1)
               then H.setHeader "Connection" "close" rsp
               else rsp


------------------------------------------------------------------------------
-- | Given a web handler in the 'Snap' monad, and a 'RequestBuilder' defining a
-- test request, runs the handler and returns the monadic value it produces.
--
-- Throws an exception if the 'Snap' handler early-terminates with 'finishWith'
-- or 'mzero'.
--
evalHandler :: MonadIO m =>
               RequestBuilder m ()
            -> Snap a
            -> m a
evalHandler = evalHandlerM rs
  where
    rs rq s = liftIO $ evalSnap s (const $ return $! ())
                                  (const $ return $! ())
                                  rq


------------------------------------------------------------------------------
-- | Given a web handler in some arbitrary 'MonadSnap' monad, a function
-- specifying how to evaluate it within the context of the test monad, and a
-- 'RequestBuilder' defining a test request, runs the handler, returning the
-- monadic value it produces.
--
-- Throws an exception if the 'Snap' handler early-terminates with 'finishWith'
-- or 'mzero'.
--
evalHandlerM :: (MonadIO m, MonadSnap n) =>
                (forall a . Request -> n a -> m a)  -- ^ a function defining
                                                    -- how the 'MonadSnap'
                                                    -- monad should be run
             -> RequestBuilder m ()                 -- ^ a request builder
             -> n b                                 -- ^ a web handler
             -> m b
evalHandlerM rSnap rBuilder snap = do
    rq <- buildRequest rBuilder
    rSnap rq snap


------------------------------------------------------------------------------
-- | Dumps the given response to stdout.
dumpResponse :: Response -> IO ()
dumpResponse resp = responseToString resp >>= S.putStrLn


------------------------------------------------------------------------------
-- | Converts the given response to a bytestring.
responseToString :: Response -> IO ByteString
responseToString resp = do
    let act = rspBodyToEnum $ rspBody resp

    (listOut, grab) <- Streams.listOutputStream
    act listOut
    builder <- liftM mconcat grab

    return $ toByteString $ fromShow resp `mappend` builder


------------------------------------------------------------------------------
rGet :: Monad m => RequestBuilder m Request
rGet   = RequestBuilder State.get

rPut :: Monad m => Request -> RequestBuilder m ()
rPut s = RequestBuilder $ State.put s

rModify :: Monad m => (Request -> Request) -> RequestBuilder m ()
rModify f = RequestBuilder $ modify f<|MERGE_RESOLUTION|>--- conflicted
+++ resolved
@@ -45,11 +45,8 @@
 import qualified Data.Map                       as Map
 import           Data.Monoid
 import           Data.Word
-<<<<<<< HEAD
+import qualified Data.Vector                    as V
 import qualified System.IO.Streams              as Streams
-=======
-import qualified Data.Vector                    as V
->>>>>>> ba482e52
 import           System.PosixCompat.Time
 import           System.Random
 ------------------------------------------------------------------------------
