{-# LANGUAGE BangPatterns              #-}
{-# LANGUAGE CPP                       #-}
{-# LANGUAGE EmptyDataDecls            #-}
{-# LANGUAGE ExistentialQuantification #-}
{-# LANGUAGE FlexibleInstances         #-}
{-# LANGUAGE ForeignFunctionInterface  #-}
{-# LANGUAGE OverloadedStrings         #-}
{-# LANGUAGE Rank2Types                #-}
{-# LANGUAGE TypeSynonymInstances      #-}

------------------------------------------------------------------------------
-- | An internal Snap module containing HTTP types.
--
-- /N.B./ this is an internal interface, please don't write user code that
-- depends on it. Most of these declarations (except for the
-- unsafe/encapsulation-breaking ones) are re-exported from "Snap.Core".
--
module Snap.Internal.Http.Types where

------------------------------------------------------------------------------
import           Control.Monad              (unless)
import           Data.ByteString            (ByteString)
import           Data.ByteString.Builder    (Builder, byteString, toLazyByteString)
import qualified Data.ByteString.Char8      as S
import qualified Data.ByteString.Lazy.Char8 as L
import           Data.CaseInsensitive       (CI)
import qualified Data.CaseInsensitive       as CI
import qualified Data.IntMap                as IM
import           Data.List                  hiding (take)
import           Data.Map                   (Map)
import qualified Data.Map                   as Map
import           Data.Maybe                 (Maybe (..), fromMaybe, maybe)
import           Data.Monoid                (mconcat)
import           Data.Time.Clock            (UTCTime)
import           Data.Time.Clock.POSIX      (utcTimeToPOSIXSeconds)
import           Data.Word                  (Word64)
import           Foreign.C.Types            (CTime (..))
import           Prelude                    (Bool (..), Eq (..), FilePath, IO, Int, Integral (..), Monad (..), Num ((-)), Ord (..), Ordering (..), Read (..), Show (..), String, fmap, fromInteger, fromIntegral, id, not, otherwise, truncate, ($), (.))
#ifdef PORTABLE
import           Prelude                    (realToFrac, ($!))
#endif
import           System.IO                  (IOMode (ReadMode), SeekMode (AbsoluteSeek), hSeek, withBinaryFile)
import           System.IO.Streams          (InputStream, OutputStream)
import qualified System.IO.Streams          as Streams
import           System.IO.Unsafe           (unsafePerformIO)

------------------------------------------------------------------------------
#ifdef PORTABLE
import           Data.Time.Clock.POSIX
import           Data.Time.Format
import           Data.Time.LocalTime
<<<<<<< HEAD
import           Data.Time.Locale.Compat    (defaultTimeLocale)
=======
import           Data.Time.Clock.POSIX
import           Data.Time.Locale.Compat (defaultTimeLocale)
>>>>>>> 10f44610
#else
import qualified Data.ByteString.Unsafe     as S
import           Data.Time.Format           ()
import           Foreign.C.String           (CString)
import           Foreign.Marshal.Alloc      (mallocBytes)
#endif

------------------------------------------------------------------------------
import           Snap.Types.Headers         (Headers)
import qualified Snap.Types.Headers         as H


#ifndef PORTABLE

------------------------------------------------------------------------------
-- foreign imports from cbits
foreign import ccall unsafe "set_c_locale"
        set_c_locale :: IO ()

foreign import ccall unsafe "c_parse_http_time"
        c_parse_http_time :: CString -> IO CTime

foreign import ccall unsafe "c_format_http_time"
        c_format_http_time :: CTime -> CString -> IO ()

foreign import ccall unsafe "c_format_log_time"
        c_format_log_time :: CTime -> CString -> IO ()

#endif


------------------------------------------------------------------------------
-- | A typeclass for datatypes which contain HTTP headers.
class HasHeaders a where
    -- | Modify the datatype's headers.
    updateHeaders :: (Headers -> Headers) -> a -> a

    -- | Retrieve the headers from a datatype that has headers.
    headers       :: a -> Headers


------------------------------------------------------------------------------
-- | Adds a header key-value-pair to the 'HasHeaders' datatype. If a header
-- with the same name already exists, the new value is appended to the headers
-- list.
--
-- Example:
--
-- @
-- ghci> import qualified "Snap.Types.Headers" as H
-- ghci> 'addHeader' "Host" "localhost" H.'empty'
-- H {unH = [("host","localhost")]}
-- ghci> 'addHeader' "Host" "127.0.0.1" it
-- H {unH = [("host","localhost,127.0.0.1")]}
-- @
addHeader :: (HasHeaders a) => CI ByteString -> ByteString -> a -> a
addHeader k v = updateHeaders $ H.insert k v


------------------------------------------------------------------------------
-- | Sets a header key-value-pair in a 'HasHeaders' datatype. If a header with
-- the same name already exists, it is overwritten with the new value.
--
-- Example:
--
-- @
-- ghci> import qualified "Snap.Types.Headers" as H
-- ghci> 'setHeader' "Host" "localhost" H.'empty'
-- H {unH = [(\"host\",\"localhost\")]}
-- ghci> setHeader "Host" "127.0.0.1" it
-- H {unH = [("host","127.0.0.1")]}
-- @
setHeader :: (HasHeaders a) => CI ByteString -> ByteString -> a -> a
setHeader k v = updateHeaders $ H.set k v


------------------------------------------------------------------------------
-- | Gets a header value out of a 'HasHeaders' datatype.
--
-- Example:
--
-- @
-- ghci> import qualified "Snap.Types.Headers" as H
-- ghci> 'getHeader' "Host" $ 'setHeader' "Host" "localhost" H.'empty'
-- Just "localhost"
-- @
getHeader :: (HasHeaders a) => CI ByteString -> a -> Maybe ByteString
getHeader k a = H.lookup k $ headers a


------------------------------------------------------------------------------
-- | Lists all the headers out of a 'HasHeaders' datatype. If many
-- headers came in with the same name, they will be catenated together.
--
-- Example:
--
-- @
-- ghci> import qualified "Snap.Types.Headers" as H
-- ghci> 'listHeaders' $ 'setHeader' "Host" "localhost" H.'empty'
-- [("host","localhost")]
-- @
listHeaders :: (HasHeaders a) => a -> [(CI ByteString, ByteString)]
listHeaders = H.toList . headers


------------------------------------------------------------------------------
-- | Clears a header value from a 'HasHeaders' datatype.
--
-- Example:
--
-- @
-- ghci> import qualified "Snap.Types.Headers" as H
-- ghci> 'deleteHeader' "Host" $ 'setHeader' "Host" "localhost" H.'empty'
-- H {unH = []}
-- @
deleteHeader :: (HasHeaders a) => CI ByteString -> a -> a
deleteHeader k = updateHeaders $ H.delete k


------------------------------------------------------------------------------
-- | Enumerates the HTTP method values (see
-- <http://tools.ietf.org/html/rfc2068.html#section-5.1.1>).
data Method  = GET | HEAD | POST | PUT | DELETE | TRACE | OPTIONS | CONNECT |
               PATCH | Method ByteString
               deriving(Show, Read)

instance Eq Method where
    a == b =
        normalizeMethod a `eq` normalizeMethod b
      where
        GET       `eq` GET       = True
        HEAD      `eq` HEAD      = True
        POST      `eq` POST      = True
        PUT       `eq` PUT       = True
        DELETE    `eq` DELETE    = True
        TRACE     `eq` TRACE     = True
        OPTIONS   `eq` OPTIONS   = True
        CONNECT   `eq` CONNECT   = True
        PATCH     `eq` PATCH     = True
        Method x1 `eq` Method y1 = x1 == y1
        _         `eq` _         = False

instance Ord Method where
        compare a b =
            check (normalizeMethod a) (normalizeMethod b)
          where
            check   GET          GET           = EQ
            check   HEAD         HEAD          = EQ
            check   POST         POST          = EQ
            check   PUT          PUT           = EQ
            check   DELETE       DELETE        = EQ
            check   TRACE        TRACE         = EQ
            check   OPTIONS      OPTIONS       = EQ
            check   CONNECT      CONNECT       = EQ
            check   PATCH        PATCH         = EQ
            check   (Method  x1) (Method   y1) = compare x1 y1
            check   x            y             = compare (tag x) (tag y)

            tag :: Method -> Int
            tag (GET{})     = 0
            tag (HEAD{})    = 1
            tag (POST{})    = 2
            tag (PUT{})     = 3
            tag (DELETE{})  = 4
            tag (TRACE{})   = 5
            tag (OPTIONS{}) = 6
            tag (CONNECT{}) = 7
            tag (PATCH{})   = 8
            tag (Method{})  = 9

-- | Equate the special case constructors with their corresponding
-- @Method name@ variant.
{-# INLINE normalizeMethod #-}
normalizeMethod :: Method -> Method
normalizeMethod m@(Method name) = case name of
                                    "GET"     -> GET
                                    "HEAD"    -> HEAD
                                    "POST"    -> POST
                                    "PUT"     -> PUT
                                    "DELETE"  -> DELETE
                                    "TRACE"   -> TRACE
                                    "OPTIONS" -> OPTIONS
                                    "CONNECT" -> CONNECT
                                    "PATCH"   -> PATCH
                                    _         -> m
normalizeMethod m               = m


------------------------------------------------------------------------------
-- | Represents a (major, minor) version of the HTTP protocol.
type HttpVersion = (Int,Int)


------------------------------------------------------------------------------
-- | A datatype representing an HTTP cookie.
data Cookie = Cookie {
      -- | The name of the cookie.
      cookieName     :: !ByteString

      -- | The cookie's string value.
    , cookieValue    :: !ByteString

      -- | The cookie's expiration value, if it has one.
    , cookieExpires  :: !(Maybe UTCTime)

      -- | The cookie's \"domain\" value, if it has one.
    , cookieDomain   :: !(Maybe ByteString)

      -- | The cookie path.
    , cookiePath     :: !(Maybe ByteString)

      -- | Tag as secure cookie?
    , cookieSecure   :: !Bool

      -- | HTTP only?
    , cookieHttpOnly :: !Bool
} deriving (Eq, Show)


------------------------------------------------------------------------------
-- | A type alias for the HTTP parameters mapping. Each parameter
-- key maps to a list of 'ByteString' values; if a parameter is specified
-- multiple times (e.g.: \"@GET /foo?param=bar1&param=bar2@\"), looking up
-- \"@param@\" in the mapping will give you @[\"bar1\", \"bar2\"]@.
type Params = Map ByteString [ByteString]


------------------------------------------------------------------------------
-- request type
------------------------------------------------------------------------------

------------------------------------------------------------------------------
-- | Contains all of the information about an incoming HTTP request.
data Request = Request
    { -- | The server name of the request, as it came in from the request's
      -- @Host:@ header.
      --
      -- Example:
      --
      -- @
      -- ghci> :set -XOverloadedStrings
      -- ghci> import qualified "Snap.Test" as T
      -- ghci> import qualified "Data.Map" as M
      -- ghci> rqHostName \`fmap\` T.buildRequest (T.get "\/foo\/bar" M.empty)
      -- "localhost"
      -- @
      rqHostName      :: ByteString

      -- | The remote IP address.
      --
      -- Example:
      --
      -- @
      -- ghci> :set -XOverloadedStrings
      -- ghci> import qualified "Snap.Test" as T
      -- ghci> import qualified "Data.Map" as M
      -- ghci> rqClientAddr \`fmap\` T.buildRequest (T.get "\/foo\/bar" M.empty)
      -- "127.0.0.1"
      -- @
    , rqClientAddr    :: ByteString

      -- | The remote TCP port number.
      --
      -- Example:
      --
      -- @
      -- ghci> :set -XOverloadedStrings
      -- ghci> import qualified "Snap.Test" as T
      -- ghci> import qualified "Data.Map" as M
      -- ghci> rqClientPort \`fmap\` T.buildRequest (T.get "\/foo\/bar" M.empty)
      -- "60000"
      -- @
    , rqClientPort    :: {-# UNPACK #-} !Int

      -- | The local IP address for this request.
      --
      -- Example:
      --
      -- @
      -- ghci> :set -XOverloadedStrings
      -- ghci> import qualified "Snap.Test" as T
      -- ghci> import qualified "Data.Map" as M
      -- ghci> rqServerAddr \`fmap\` T.buildRequest (T.get "\/foo\/bar" M.empty)
      -- "127.0.0.1"
      -- @
    , rqServerAddr    :: ByteString

      -- | Returns the port number the HTTP server is listening on. This may be
      -- useless from the perspective of external requests, e.g. if the server
      -- is running behind a proxy.
      --
      -- Example:
      --
      -- @
      -- ghci> :set -XOverloadedStrings
      -- ghci> import qualified "Snap.Test" as T
      -- ghci> import qualified "Data.Map" as M
      -- ghci> rqServerPort \`fmap\` T.buildRequest (T.get "\/foo\/bar" M.empty)
      -- 8080
      -- @
    , rqServerPort    :: {-# UNPACK #-} !Int

      -- | Returns the HTTP server's idea of its local hostname, including
      -- port. This is as configured with the @Config@ object at startup.
      --
      -- Example:
      --
      -- @
      -- ghci> :set -XOverloadedStrings
      -- ghci> import qualified "Snap.Test" as T
      -- ghci> import qualified "Data.Map" as M
      -- ghci> rqLocalHostname \`fmap\` T.buildRequest (T.get "\/foo\/bar" M.empty)
      -- "localhost"
      -- @
    , rqLocalHostname :: ByteString

      -- | Returns @True@ if this is an HTTPS session.
      --
      -- Example:
      --
      -- @
      -- ghci> :set -XOverloadedStrings
      -- ghci> import qualified "Snap.Test" as T
      -- ghci> import qualified "Data.Map" as M
      -- ghci> rqIsSecure \`fmap\` T.buildRequest (T.get "\/foo\/bar" M.empty)
      -- False
      -- @
    , rqIsSecure      :: !Bool

      -- | Contains all HTTP 'Headers' associated with this request.
      --
      -- Example:
      --
      -- @
      -- ghci> :set -XOverloadedStrings
      -- ghci> import qualified "Snap.Test" as T
      -- ghci> import qualified "Data.Map" as M
      -- ghci> rqHeaders \`fmap\` T.buildRequest (T.get "\/foo\/bar" M.empty)
      -- H {unH = [("host","localhost")]}
      -- @
    , rqHeaders       :: Headers

      -- | Actual body of the request.
    , rqBody          :: InputStream ByteString

      -- | Returns the @Content-Length@ of the HTTP request body.
      --
      -- Example:
      --
      -- @
      -- ghci> :set -XOverloadedStrings
      -- ghci> import qualified "Snap.Test" as T
      -- ghci> import qualified "Data.Map" as M
      -- ghci> rqContentLength \`fmap\` T.buildRequest (T.get "\/foo\/bar" M.empty)
      -- Nothing
      -- @
    , rqContentLength :: !(Maybe Word64)

      -- | Returns the HTTP request method.
      --
      -- Example:
      --
      -- @
      -- ghci> :set -XOverloadedStrings
      -- ghci> import qualified "Snap.Test" as T
      -- ghci> import qualified "Data.Map" as M
      -- ghci> rqMethod \`fmap\` T.buildRequest (T.get "\/foo\/bar" M.empty)
      -- GET
      -- @
    , rqMethod        :: !Method

      -- | Returns the HTTP version used by the client.
      --
      -- Example:
      --
      -- @
      -- ghci> :set -XOverloadedStrings
      -- ghci> import qualified "Snap.Test" as T
      -- ghci> import qualified "Data.Map" as M
      -- ghci> rqVersion \`fmap\` T.buildRequest (T.get "\/foo\/bar" M.empty)
      -- (1,1)
      -- @
    , rqVersion       :: {-# UNPACK #-} !HttpVersion

      -- | Returns a list of the cookies that came in from the HTTP request
      -- headers.
      --
      -- Example:
      --
      -- @
      -- ghci> :set -XOverloadedStrings
      -- ghci> import qualified "Snap.Test" as T
      -- ghci> import qualified "Data.Map" as M
      -- ghci> rqCookies \`fmap\` T.buildRequest (T.get "\/foo\/bar" M.empty)
      -- []
      -- @
    , rqCookies       :: [Cookie]

      -- | Handlers can be hung on a @URI@ \"entry point\"; this is called the
      -- \"context path\". If a handler is hung on the context path
      -- @\"\/foo\/\"@, and you request @\"\/foo\/bar\"@, the value of
      -- 'rqPathInfo' will be @\"bar\"@.
      --
      -- The following identity holds:
      --
      -- > rqURI r == S.concat [ rqContextPath r
      -- >                     , rqPathInfo r
      -- >                     , let q = rqQueryString r
      -- >                       in if S.null q
      -- >                            then ""
      -- >                            else S.append "?" q
      -- >                     ]
      --
      -- Example:
      --
      -- @
      -- ghci> :set -XOverloadedStrings
      -- ghci> import qualified "Snap.Test" as T
      -- ghci> import qualified "Data.Map" as M
      -- ghci> rqPathInfo \`fmap\` T.buildRequest (T.get "\/foo\/bar" M.empty)
      -- "foo/bar"
      -- @
    , rqPathInfo      :: ByteString

      -- | The \"context path\" of the request; catenating 'rqContextPath',
      -- and 'rqPathInfo' should get you back to the original 'rqURI'
      -- (ignoring query strings). The 'rqContextPath' always begins and ends
      -- with a slash (@\"\/\"@) character, and represents the path (relative
      -- to your component\/snaplet) you took to get to your handler.
      --
      -- Example:
      --
      -- @
      -- ghci> :set -XOverloadedStrings
      -- ghci> import qualified "Snap.Test" as T
      -- ghci> import qualified "Data.Map" as M
      -- ghci> rqContextPath \`fmap\` T.buildRequest (T.get "\/foo\/bar" M.empty)
      -- "/"
      -- @
    , rqContextPath   :: ByteString

      -- | Returns the @URI@ requested by the client.
      --
      -- Example:
      --
      -- @
      -- ghci> :set -XOverloadedStrings
      -- ghci> import qualified "Snap.Test" as T
      -- ghci> import qualified "Data.Map" as M
      -- ghci> rqURI \`fmap\` T.buildRequest (T.get "\/foo\/bar" M.empty)
      -- "foo/bar"
      -- @
    , rqURI           :: ByteString

      -- | Returns the HTTP query string for this 'Request'.
      --
      -- Example:
      --
      -- @
      -- ghci> :set -XOverloadedStrings
      -- ghci> import qualified "Snap.Test" as T
      -- ghci> import qualified "Data.Map" as M
      -- ghci> rq <- T.buildRequest (T.get "\/foo\/bar" (M.fromList [("name", ["value"])]))
      -- ghci> rqQueryString rq
      -- "name=value"
      -- @
    , rqQueryString   :: ByteString

      -- | Returns the parameters mapping for this 'Request'. \"Parameters\"
      -- are automatically decoded from the URI's query string and @POST@ body
      -- and entered into this mapping. The 'rqParams' value is thus a union of
      -- 'rqQueryParams' and 'rqPostParams'.
      --
      -- Example:
      --
      -- @
      -- ghci> :set -XOverloadedStrings
      -- ghci> import qualified "Snap.Test" as T
      -- ghci> import qualified "Data.Map" as M
      -- ghci> :{
      -- ghci| rq <- T.buildRequest $ do
      -- ghci|         T.postUrlEncoded "\/foo\/bar" $ M.fromList [("baz", ["qux"])]
      -- ghci|         T.setQueryStringRaw "baz=quux"
      -- ghci| :}
      -- ghci> rqParams rq
      -- fromList [("baz",["qux","quux"])]
      -- @
    , rqParams        :: Params

      -- | The parameter mapping decoded from the URI's query string.
      --
      -- Example:
      --
      -- @
      -- ghci> :set -XOverloadedStrings
      -- ghci> import qualified "Snap.Test" as T
      -- ghci> import qualified "Data.Map" as M
      -- ghci> :{
      -- ghci| rq <- T.buildRequest $ do
      -- ghci|         T.postUrlEncoded "\/foo\/bar" $ M.fromList [("baz", ["qux"])]
      -- ghci|         T.setQueryStringRaw "baz=quux"
      -- ghci| :}
      -- ghci> rqQueryParams rq
      -- fromList [("baz",["quux"])]
      -- @
    , rqQueryParams   :: Params

      -- | The parameter mapping decoded from the POST body. Note that Snap
      -- only auto-decodes POST request bodies when the request's
      -- @Content-Type@ is @application\/x-www-form-urlencoded@.
      -- For @multipart\/form-data@ use 'Snap.Util.FileUploads.handleFileUploads'
      -- to decode the POST request and fill this mapping.
      --
      -- Example:
      --
      -- @
      -- ghci> :set -XOverloadedStrings
      -- ghci> import qualified "Snap.Test" as T
      -- ghci> import qualified "Data.Map" as M
      -- ghci> :{
      -- ghci| rq <- T.buildRequest $ do
      -- ghci|         T.postUrlEncoded "\/foo\/bar" $ M.fromList [("baz", ["qux"])]
      -- ghci|         T.setQueryStringRaw "baz=quux"
      -- ghci| :}
      -- ghci> rqPostParams rq
      -- fromList [("baz",["qux"])]
      -- @
    , rqPostParams    :: Params
    }


------------------------------------------------------------------------------
instance Show Request where
  show r = concat [ method, " ", uri, " HTTP/", version, "\n"
                  , hdrs, "\n\n"
                  , "sn=\"", sname, "\" c=", clntAddr, " s=", srvAddr
                  , " ctx=", contextpath, " clen=", contentlength, secure
                  , params, cookies
                  ]
    where
      method        = show $ rqMethod r
      uri           = S.unpack $ rqURI r
      version       = let (mj, mn) = rqVersion r in show mj ++ "." ++ show mn
      hdrs          = intercalate "\n" $ map showHdr (H.toList $ rqHeaders r)
      showHdr (a,b) = (S.unpack $ CI.original a) ++ ": " ++ S.unpack b
      sname         = S.unpack $ rqLocalHostname r
      clntAddr      = concat [S.unpack $ rqClientAddr r, ":", show $ rqClientPort r]
      srvAddr       = concat [S.unpack $ rqServerAddr r, ":", show $ rqServerPort r]
      contextpath   = S.unpack $ rqContextPath r
      contentlength = maybe "n/a" show (rqContentLength r)
      secure        = if rqIsSecure r then " secure" else ""

      params        = showFlds "\nparams: " ", " $
                      map (\ (a,b) -> S.unpack a ++ ": " ++ show b)
                      (Map.toAscList $ rqParams r)
      cookies       = showFlds "\ncookies: " "\n         " $
                      map show (rqCookies r)

      showFlds header delim lst
                    = if not . null $ lst then header ++ (intercalate delim lst)
                      else "" :: String

------------------------------------------------------------------------------
instance HasHeaders Request where
    headers           = rqHeaders
    updateHeaders f r = r { rqHeaders = f (rqHeaders r) }


------------------------------------------------------------------------------
instance HasHeaders Headers where
    headers       = id
    updateHeaders = id

------------------------------------------------------------------------------
-- response type
------------------------------------------------------------------------------

type StreamProc = OutputStream Builder -> IO (OutputStream Builder)
data ResponseBody = Stream (StreamProc)
                      -- ^ output body is a function that writes to a 'Builder'
                      -- stream

                  | SendFile FilePath (Maybe (Word64, Word64))
                      -- ^ output body is sendfile(), optional second argument
                      --   is a byte range to send


------------------------------------------------------------------------------
rspBodyMap :: (StreamProc -> StreamProc) -> ResponseBody -> ResponseBody
rspBodyMap f b = Stream $ f $ rspBodyToEnum b


------------------------------------------------------------------------------
rspBodyToEnum :: ResponseBody -> StreamProc
rspBodyToEnum (Stream e) = e

rspBodyToEnum (SendFile fp Nothing) = \out ->
    Streams.withFileAsInput fp $ \is -> do
        is' <- Streams.mapM (return . byteString) is
        Streams.connect is' out
        return out

rspBodyToEnum (SendFile fp (Just (start, end))) = \out ->
    withBinaryFile fp ReadMode $ \handle -> do
        unless (start == 0) $ hSeek handle AbsoluteSeek $ toInteger start
        is  <- Streams.handleToInputStream handle
        is' <- Streams.takeBytes (fromIntegral $ end - start) is >>=
               Streams.mapM (return . byteString)
        Streams.connect is' out
        return out


------------------------------------------------------------------------------
-- | Represents an HTTP response.
data Response = Response
    { rspHeaders            :: Headers
    , rspCookies            :: Map ByteString Cookie

      -- | We will need to inspect the content length no matter what, and
      --   looking up \"content-length\" in the headers and parsing the number
      --   out of the text will be too expensive.
    , rspContentLength      :: !(Maybe Word64)
    , rspBody               :: ResponseBody

      -- | Returns the HTTP status code.
      --
      -- Example:
      --
      -- @
      -- ghci> rspStatus 'emptyResponse'
      -- 200
      -- @
    , rspStatus             :: !Int

      -- | Returns the HTTP status explanation string.
      --
      -- Example:
      --
      -- @
      -- ghci> rspStatusReason 'emptyResponse'
      -- "OK"
      -- @
    , rspStatusReason       :: !ByteString

      -- | If true, we are transforming the request body with
      -- 'transformRequestBody'
    , rspTransformingRqBody :: !Bool
    }


------------------------------------------------------------------------------
instance Show Response where
  show r = concat [ statusline
                  , hdrs
                  , contentLength
                  , "\r\n"
                  , body
                  ]
    where
      statusline = concat [ "HTTP/1.1 "
                          , show $ rspStatus r
                          , " "
                          , S.unpack $ rspStatusReason r
                          , "\r\n" ]

      hdrs = concatMap showHdr $ H.toList $ renderCookies r
             $ rspHeaders $ clearContentLength r

      contentLength = maybe "" (\l -> concat ["Content-Length: ", show l, "\r\n"] ) (rspContentLength r)

      showHdr (k,v) = concat [ S.unpack (CI.original k), ": ", S.unpack v, "\r\n" ]

      -- io-streams are impure, so we're forced to use 'unsafePerformIO'.
      body = unsafePerformIO $ do
        (os, grab) <- Streams.listOutputStream
        let f = rspBodyToEnum $ rspBody r
        _ <- f os
        fmap (L.unpack . toLazyByteString . mconcat) grab



------------------------------------------------------------------------------
instance HasHeaders Response where
    headers = rspHeaders
    updateHeaders f r = r { rspHeaders = f (rspHeaders r) }


------------------------------------------------------------------------------
-- | Looks up the value(s) for the given named parameter. Parameters initially
-- come from the request's query string and any decoded POST body (if the
-- request's @Content-Type@ is @application\/x-www-form-urlencoded@).
-- Parameter values can be modified within handlers using "rqModifyParams".
--
-- Example:
--
-- @
-- ghci> :set -XOverloadedStrings
-- ghci> import qualified "Snap.Test" as T
-- ghci> import qualified "Data.Map" as M
-- ghci> :{
-- ghci| rq <- T.buildRequest $ do
-- ghci|         T.postUrlEncoded "\/foo\/bar" $ M.fromList [("baz", ["qux"])]
-- ghci|         T.setQueryStringRaw "baz=quux"
-- ghci| :}
-- ghci> 'rqParam' "baz" rq
-- Just ["qux","quux"]
-- @
rqParam :: ByteString           -- ^ parameter name to look up
        -> Request              -- ^ HTTP request
        -> Maybe [ByteString]
rqParam k rq = Map.lookup k $ rqParams rq
{-# INLINE rqParam #-}


------------------------------------------------------------------------------
-- | Looks up the value(s) for the given named parameter in the POST parameters
-- mapping.
--
-- Example:
--
-- @
-- ghci> :set -XOverloadedStrings
-- ghci> import qualified "Snap.Test" as T
-- ghci> import qualified "Data.Map" as M
-- ghci> :{
-- ghci| rq <- T.buildRequest $ do
-- ghci|         T.postUrlEncoded "\/foo\/bar" $ M.fromList [("baz", ["qux"])]
-- ghci|         T.setQueryStringRaw "baz=quux"
-- ghci| :}
-- ghci> 'rqPostParam' "baz" rq
-- Just ["qux"]
-- @
rqPostParam :: ByteString           -- ^ parameter name to look up
            -> Request              -- ^ HTTP request
            -> Maybe [ByteString]
rqPostParam k rq = Map.lookup k $ rqPostParams rq
{-# INLINE rqPostParam #-}


------------------------------------------------------------------------------
-- | Looks up the value(s) for the given named parameter in the query
-- parameters mapping.
--
-- Example:
--
-- @
-- ghci> :set -XOverloadedStrings
-- ghci> import qualified "Snap.Test" as T
-- ghci> import qualified "Data.Map" as M
-- ghci> :{
-- ghci| rq <- T.buildRequest $ do
-- ghci|         T.postUrlEncoded "\/foo\/bar" $ M.fromList [("baz", ["qux"])]
-- ghci|         T.setQueryStringRaw "baz=quux"
-- ghci| :}
-- ghci> 'rqQueryParam' "baz" rq
-- Just ["quux"]
-- @
rqQueryParam :: ByteString           -- ^ parameter name to look up
             -> Request              -- ^ HTTP request
             -> Maybe [ByteString]
rqQueryParam k rq = Map.lookup k $ rqQueryParams rq
{-# INLINE rqQueryParam #-}


------------------------------------------------------------------------------
-- | Modifies the parameters mapping (which is a @Map ByteString ByteString@)
-- in a 'Request' using the given function.
--
-- Example:
--
-- @
-- ghci> :set -XOverloadedStrings
-- ghci> import qualified "Snap.Test" as T
-- ghci> import qualified "Data.Map" as M
-- ghci> :{
-- ghci| rq <- T.buildRequest $ do
-- ghci|         T.postUrlEncoded "\/foo\/bar" $ M.fromList [("baz", ["qux"])]
-- ghci|         T.setQueryStringRaw "baz=quux"
-- ghci| :}
-- ghci> 'rqParams' rq
-- fromList [("baz",["qux","quux"])]
-- ghci> 'rqParams' $ 'rqModifyParams' (M.delete "baz") rq
-- fromList []
-- @
rqModifyParams :: (Params -> Params) -> Request -> Request
rqModifyParams f r = r { rqParams = p }
  where
    p = f $ rqParams r
{-# INLINE rqModifyParams #-}


------------------------------------------------------------------------------
-- | Writes a key-value pair to the parameters mapping within the given
-- request.
--
-- Example:
--
-- @
-- ghci> :set -XOverloadedStrings
-- ghci> import qualified "Snap.Test" as T
-- ghci> import qualified "Data.Map" as M
-- ghci> :{
-- ghci| rq <- T.buildRequest $ do
-- ghci|         T.postUrlEncoded "\/foo\/bar" $ M.fromList [("baz", ["qux"])]
-- ghci|         T.setQueryStringRaw "baz=quux"
-- ghci| :}
-- ghci> 'rqParams' rq
-- fromList [("baz",["qux","quux"])]
-- ghci> 'rqParams' $ 'rqSetParam' "baz" ["corge"] rq
-- fromList [("baz", ["corge"])]
-- @
rqSetParam :: ByteString        -- ^ parameter name
           -> [ByteString]      -- ^ parameter values
           -> Request           -- ^ request
           -> Request
rqSetParam k v = rqModifyParams $ Map.insert k v
{-# INLINE rqSetParam #-}


                                ---------------
                                -- responses --
                                ---------------

------------------------------------------------------------------------------
-- | An empty 'Response'.
--
-- Example:
--
-- @
-- ghci> 'emptyResponse'
-- HTTP\/1.1 200 OK
--
--
-- @
emptyResponse :: Response
emptyResponse = Response H.empty Map.empty Nothing
                         (Stream (return . id))
                         200 "OK" False


------------------------------------------------------------------------------
-- | Sets an HTTP response body to the given stream procedure.
--
-- Example:
--
-- @
-- ghci> :set -XOverloadedStrings
-- ghci> import qualified "System.IO.Streams" as Streams
-- ghci> import qualified "Data.ByteString.Builder" as Builder
-- ghci> :{
-- ghci| let r = 'setResponseBody'
-- ghci|         (\out -> do
-- ghci|             Streams.write (Just $ Builder.'byteString' \"Hello, world!\") out
-- ghci|             return out)
-- ghci|         'emptyResponse'
-- ghci| :}
-- ghci> r
-- HTTP\/1.1 200 OK
--
-- Hello, world!
-- @
setResponseBody     :: (OutputStream Builder -> IO (OutputStream Builder))
                                   -- ^ new response body
                    -> Response    -- ^ response to modify
                    -> Response
setResponseBody e r = r { rspBody = Stream e }
{-# INLINE setResponseBody #-}


------------------------------------------------------------------------------
-- | Sets the HTTP response status. Note: normally you would use
-- 'setResponseCode' unless you needed a custom response explanation.
--
--
-- Example:
--
-- @
-- ghci> :set -XOverloadedStrings
-- ghci> setResponseStatus 500 \"Internal Server Error\" 'emptyResponse'
-- HTTP\/1.1 500 Internal Server Error
--
--
-- @
setResponseStatus   :: Int        -- ^ HTTP response integer code
                    -> ByteString -- ^ HTTP response explanation
                    -> Response   -- ^ Response to be modified
                    -> Response
setResponseStatus s reason r = r { rspStatus=s, rspStatusReason=reason }
{-# INLINE setResponseStatus #-}


------------------------------------------------------------------------------
-- | Sets the HTTP response code.
--
-- Example:
--
-- @
-- ghci> setResponseCode 404 'emptyResponse'
-- HTTP\/1.1 404 Not Found
--
--
-- @
setResponseCode   :: Int        -- ^ HTTP response integer code
                  -> Response   -- ^ Response to be modified
                  -> Response
setResponseCode s r = setResponseStatus s reason r
  where
    reason = fromMaybe "Unknown" (IM.lookup s statusReasonMap)
{-# INLINE setResponseCode #-}


------------------------------------------------------------------------------
-- | Modifies a response body.
--
-- Example:
--
-- @
-- ghci> :set -XOverloadedStrings
-- ghci> import qualified "System.IO.Streams" as Streams
-- ghci> import qualified "Data.ByteString.Builder" as Builder
-- ghci> :{
-- ghci| let r = 'setResponseBody'
-- ghci|         (\out -> do
-- ghci|             Streams.write (Just $ Builder.'byteString' \"Hello, world!\") out
-- ghci|             return out)
-- ghci|         'emptyResponse'
-- ghci| :}
-- ghci> r
-- HTTP\/1.1 200 OK
--
-- Hello, world!
-- ghci> :{
-- ghci| let r' = 'modifyResponseBody'
-- ghci|          (\f out -> do
-- ghci|              out' <- f out
-- ghci|              Streams.write (Just $ Builder.'byteString' \"\\nBye, world!\") out'
-- ghci|              return out') r
-- ghci| :}
-- ghci> r'
-- HTTP\/1.1 200 OK
--
-- Hello, world!
-- Bye, world!
-- @
modifyResponseBody  :: ((OutputStream Builder -> IO (OutputStream Builder)) ->
                        (OutputStream Builder -> IO (OutputStream Builder)))
                    -> Response
                    -> Response
modifyResponseBody f r = r { rspBody = rspBodyMap f (rspBody r) }
{-# INLINE modifyResponseBody #-}


------------------------------------------------------------------------------
-- | Sets the @Content-Type@ in the 'Response' headers.
--
-- Example:
--
-- @
-- ghci> :set -XOverloadedStrings
-- ghci> setContentType \"text\/html\" 'emptyResponse'
-- HTTP\/1.1 200 OK
-- content-type: text\/html
--
--
-- @
setContentType      :: ByteString -> Response -> Response
setContentType = setHeader "Content-Type"
{-# INLINE setContentType #-}


------------------------------------------------------------------------------
-- | Convert 'Cookie' into 'ByteString' for output.
--
-- TODO: Remove duplication. This function is copied from
-- snap-server/Snap.Internal.Http.Server.Session.
cookieToBS :: Cookie -> ByteString
cookieToBS (Cookie k v mbExpTime mbDomain mbPath isSec isHOnly) = cookie
  where
    cookie = S.concat [k, "=", v, path, exptime, domain, secure, hOnly]
    path = maybe "" (S.append "; path=") mbPath
    domain = maybe "" (S.append "; domain=") mbDomain
    exptime = maybe "" (S.append "; expires=" . fmt) mbExpTime
    secure = if isSec then "; Secure" else ""
    hOnly = if isHOnly then "; HttpOnly" else ""

    -- TODO: 'formatHttpTime' uses "DD MMM YYYY" instead of "DD-MMM-YYYY",
    -- unlike the code in 'Snap.Internal.Http.Server.Session'. Is this form
    -- allowed?
    fmt = unsafePerformIO . formatHttpTime . toCTime

    toCTime :: UTCTime -> CTime
    toCTime = fromInteger . truncate . utcTimeToPOSIXSeconds

------------------------------------------------------------------------------
-- | Render cookies from a given 'Response' to 'Headers'.
--
-- TODO: Remove duplication. This function is copied from
-- snap-server/Snap.Internal.Http.Server.Session.
renderCookies :: Response -> Headers -> Headers
renderCookies r hdrs
    | null cookies = hdrs
    | otherwise = foldl' (\m v -> H.unsafeInsert "set-cookie" v m) hdrs cookies

  where
    cookies = fmap cookieToBS . Map.elems $ rspCookies r

------------------------------------------------------------------------------
-- | Adds an HTTP 'Cookie' to 'Response' headers.
--
-- Example:
--
-- @
-- ghci> :set -XOverloadedStrings
-- ghci> let cookie = 'Cookie' \"name\" \"value\" Nothing Nothing Nothing False False
-- ghci> 'getResponseCookie' \"name\" $ 'addResponseCookie' cookie 'emptyResponse'
-- Just (Cookie {cookieName = \"name\", cookieValue = \"value\", ...})
-- @
addResponseCookie :: Cookie            -- ^ cookie value
                  -> Response          -- ^ response to modify
                  -> Response
addResponseCookie ck@(Cookie k _ _ _ _ _ _) r = r { rspCookies = cks' }
  where
    cks'= Map.insert k ck $ rspCookies r
{-# INLINE addResponseCookie #-}


------------------------------------------------------------------------------
-- | Gets an HTTP 'Cookie' with the given name from 'Response' headers.
--
-- Example:
--
-- @
-- ghci> :set -XOverloadedStrings
-- ghci> 'getResponseCookie' \"cookie-name\" 'emptyResponse'
-- Nothing
-- @
getResponseCookie :: ByteString            -- ^ cookie name
                  -> Response              -- ^ response to query
                  -> Maybe Cookie
getResponseCookie cn r = Map.lookup cn $ rspCookies r
{-# INLINE getResponseCookie #-}


-- | Returns a list of 'Cookie's present in 'Response'
--
-- Example:
--
-- @
-- ghci> 'getResponseCookies' 'emptyResponse'
-- []
-- @
getResponseCookies :: Response              -- ^ response to query
                   -> [Cookie]
getResponseCookies = Map.elems . rspCookies
{-# INLINE getResponseCookies #-}


------------------------------------------------------------------------------
-- | Deletes an HTTP 'Cookie' from the 'Response' headers. Please note
-- this does not necessarily erase the cookie from the client browser.
--
-- Example:
--
-- @
-- ghci> :set -XOverloadedStrings
-- ghci> let cookie = 'Cookie' \"name\" \"value\" Nothing Nothing Nothing False False
-- ghci> let rsp    = 'addResponseCookie' cookie 'emptyResponse'
-- ghci> 'getResponseCookie' \"name\" rsp
-- Just (Cookie {cookieName = \"name\", cookieValue = \"value\", ...})
-- ghci> 'getResponseCookie' \"name\" $ 'deleteResponseCookie' \"name\" rsp
-- Nothing
-- @
deleteResponseCookie :: ByteString        -- ^ cookie name
                     -> Response          -- ^ response to modify
                     -> Response
deleteResponseCookie cn r = r { rspCookies = cks' }
  where
    cks'= Map.delete cn $ rspCookies r
{-# INLINE deleteResponseCookie #-}


------------------------------------------------------------------------------
-- | Modifies an HTTP 'Cookie' with given name in 'Response' headers.
-- Nothing will happen if a matching 'Cookie' can not be found in 'Response'.
--
-- Example:
--
-- @
-- ghci> :set -XOverloadedStrings
-- ghci> import "Data.Monoid"
-- ghci> let cookie = 'Cookie' \"name\" \"value\" Nothing Nothing Nothing False False
-- ghci> let rsp    = 'addResponseCookie' cookie 'emptyResponse'
-- ghci> 'getResponseCookie' \"name\" rsp
-- Just (Cookie {cookieName = \"name\", cookieValue = \"value\", ...})
-- ghci> let f ck@('Cookie' { cookieName = name }) = ck { cookieName = name <> \"\'\"}
-- ghci> let rsp' = 'modifyResponseCookie' \"name\" f rsp
-- ghci> 'getResponseCookie' \"name\'\" rsp\'
-- Just (Cookie {cookieName = \"name\'\", ...})
-- ghci> 'getResponseCookie' \"name\" rsp\'
-- Just (Cookie {cookieName = \"name\", ...})
-- @
modifyResponseCookie :: ByteString          -- ^ cookie name
                     -> (Cookie -> Cookie)  -- ^ modifier function
                     -> Response            -- ^ response to modify
                     -> Response
modifyResponseCookie cn f r = maybe r modify $ getResponseCookie cn r
  where
    modify ck = addResponseCookie (f ck) r
{-# INLINE modifyResponseCookie #-}


------------------------------------------------------------------------------
-- | A note here: if you want to set the @Content-Length@ for the response,
-- Snap forces you to do it with this function rather than by setting it in
-- the headers; the @Content-Length@ in the headers will be ignored.
--
-- The reason for this is that Snap needs to look up the value of
-- @Content-Length@ for each request, and looking the string value up in the
-- headers and parsing the number out of the text will be too expensive.
--
-- If you don't set a content length in your response, HTTP keep-alive will be
-- disabled for HTTP\/1.0 clients, forcing a @Connection: close@. For
-- HTTP\/1.1 clients, Snap will switch to the chunked transfer encoding if
-- @Content-Length@ is not specified.
--
-- Example:
--
-- @
-- ghci> setContentLength 400 'emptyResponse'
-- HTTP\/1.1 200 OK
-- Content-Length: 400
--
--
-- @
setContentLength    :: Word64 -> Response -> Response
setContentLength !l r = r { rspContentLength = Just l }
{-# INLINE setContentLength #-}


------------------------------------------------------------------------------
-- | Removes any @Content-Length@ set in the 'Response'.
--
-- Example:
--
-- @
-- ghci> clearContentLength $ 'setContentLength' 400 'emptyResponse'
-- HTTP\/1.1 200 OK
--
--
-- @
clearContentLength :: Response -> Response
clearContentLength r = r { rspContentLength = Nothing }
{-# INLINE clearContentLength #-}


                               ----------------
                               -- HTTP dates --
                               ----------------

------------------------------------------------------------------------------
-- | Convert a 'CTime' into an HTTP timestamp.
--
-- Example:
--
-- @
-- ghci> 'formatHttpTime' . 'fromIntegral' $ 10
-- \"Thu, 01 Jan 1970 00:00:10 GMT\"
-- @
formatHttpTime :: CTime -> IO ByteString


------------------------------------------------------------------------------
-- | Convert a 'CTime' into common log entry format.
formatLogTime :: CTime -> IO ByteString


------------------------------------------------------------------------------
-- | Converts an HTTP timestamp into a 'CTime'.
--
-- Example:
--
-- @
-- ghci> :set -XOverloadedStrings
-- ghci> 'parseHttpTime' \"Thu, 01 Jan 1970 00:00:10 GMT\"
-- 10
-- @
parseHttpTime :: ByteString -> IO CTime

#ifdef PORTABLE

------------------------------------------------------------------------------
-- local definitions
fromStr :: String -> ByteString
fromStr = S.pack                -- only because we know there's no unicode
{-# INLINE fromStr #-}


------------------------------------------------------------------------------
formatHttpTime = return . format . toUTCTime
  where
    format :: UTCTime -> ByteString
    format = fromStr . formatTime defaultTimeLocale "%a, %d %b %Y %X GMT"

    toUTCTime :: CTime -> UTCTime
    toUTCTime = posixSecondsToUTCTime . realToFrac


------------------------------------------------------------------------------
formatLogTime ctime = do
  t <- utcToLocalZonedTime $ toUTCTime ctime
  return $! format t

  where
    format :: ZonedTime -> ByteString
    format = fromStr . formatTime defaultTimeLocale "%d/%b/%Y:%H:%M:%S %z"

    toUTCTime :: CTime -> UTCTime
    toUTCTime = posixSecondsToUTCTime . realToFrac


------------------------------------------------------------------------------
parseHttpTime = return . toCTime . prs . S.unpack
  where
    prs :: String -> Maybe UTCTime
    prs = parseTime defaultTimeLocale "%a, %d %b %Y %H:%M:%S GMT"

    toCTime :: Maybe UTCTime -> CTime
    toCTime (Just t) = fromInteger $ truncate $ utcTimeToPOSIXSeconds t
    toCTime Nothing  = fromInteger 0

#else

------------------------------------------------------------------------------
formatLogTime t = do
    ptr <- mallocBytes 40
    c_format_log_time t ptr
    S.unsafePackMallocCString ptr


------------------------------------------------------------------------------
formatHttpTime t = do
    ptr <- mallocBytes 40
    c_format_http_time t ptr
    S.unsafePackMallocCString ptr


------------------------------------------------------------------------------
parseHttpTime s = S.unsafeUseAsCString s $ \ptr ->
    c_parse_http_time ptr

#endif


------------------------------------------------------------------------------
statusReasonMap :: IM.IntMap ByteString
statusReasonMap = IM.fromList [
        (100, "Continue"),
        (101, "Switching Protocols"),
        (200, "OK"),
        (201, "Created"),
        (202, "Accepted"),
        (203, "Non-Authoritative Information"),
        (204, "No Content"),
        (205, "Reset Content"),
        (206, "Partial Content"),
        (300, "Multiple Choices"),
        (301, "Moved Permanently"),
        (302, "Found"),
        (303, "See Other"),
        (304, "Not Modified"),
        (305, "Use Proxy"),
        (307, "Temporary Redirect"),
        (400, "Bad Request"),
        (401, "Unauthorized"),
        (402, "Payment Required"),
        (403, "Forbidden"),
        (404, "Not Found"),
        (405, "Method Not Allowed"),
        (406, "Not Acceptable"),
        (407, "Proxy Authentication Required"),
        (408, "Request Time-out"),
        (409, "Conflict"),
        (410, "Gone"),
        (411, "Length Required"),
        (412, "Precondition Failed"),
        (413, "Request Entity Too Large"),
        (414, "Request-URI Too Large"),
        (415, "Unsupported Media Type"),
        (416, "Requested range not satisfiable"),
        (417, "Expectation Failed"),
        (500, "Internal Server Error"),
        (501, "Not Implemented"),
        (502, "Bad Gateway"),
        (503, "Service Unavailable"),
        (504, "Gateway Time-out"),
        (505, "HTTP Version not supported")
    ]


------------------------------------------------------------------------------
-- Deprecated functions

-- | See 'rqClientAddr'.
rqRemoteAddr :: Request -> ByteString
rqRemoteAddr = rqClientAddr
{-# DEPRECATED rqRemoteAddr "(snap-core >= 1.0.0.0) please use 'rqClientAddr', this will be removed in 1.1.*" #-}

-- | See 'rqClientPort'.
rqRemotePort :: Request -> Int
rqRemotePort = rqClientPort
{-# DEPRECATED rqRemotePort "(snap-core >= 1.0.0.0) please use 'rqClientPort', this will be removed in 1.1.*" #-}<|MERGE_RESOLUTION|>--- conflicted
+++ resolved
@@ -47,14 +47,10 @@
 ------------------------------------------------------------------------------
 #ifdef PORTABLE
 import           Data.Time.Clock.POSIX
+import           Data.Time.Clock.POSIX
 import           Data.Time.Format
+import           Data.Time.Locale.Compat    (defaultTimeLocale)
 import           Data.Time.LocalTime
-<<<<<<< HEAD
-import           Data.Time.Locale.Compat    (defaultTimeLocale)
-=======
-import           Data.Time.Clock.POSIX
-import           Data.Time.Locale.Compat (defaultTimeLocale)
->>>>>>> 10f44610
 #else
 import qualified Data.ByteString.Unsafe     as S
 import           Data.Time.Format           ()
