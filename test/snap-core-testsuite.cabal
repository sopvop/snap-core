name:           snap-core-testsuite
version:        0.1.1
build-type:     Simple
cabal-version:  >= 1.6

Flag portable
  Description: Compile in cross-platform mode. No platform-specific code or
               optimizations such as C routines will be used.
  Default: False

Executable testsuite
  hs-source-dirs:  ../src suite
  main-is:         TestSuite.hs

  if flag(portable) || os(windows)
    cpp-options: -DPORTABLE
  else
    c-sources: ../cbits/timefuncs.c
    include-dirs: ../cbits
    build-depends: unix >= 2.4 && <3.0
    cpp-options: -DUSE_UNIX

  build-depends:
    QuickCheck                 >= 2.3.0.2  && <3,
    attoparsec                 >= 0.10     && <0.11,
    base                       >= 4        && <5,
    blaze-builder              >= 0.2.1.4  && <0.4,
    bytestring,
    case-insensitive           >= 0.3      && <0.5,
    cereal                     >= 0.3      && <0.4,
    containers,
    deepseq                    >= 1.1      && <1.4,
    directory,
    filepath,
    HUnit                      >= 1.2      && <2,
    io-streams                 >= 0.1      && <1,
    lifted-base                >= 0.1      && <0.2,
    monad-control              >= 0.3      && <0.4,
    mtl                        >= 2.0      && < 2.2,
    old-locale,
    parallel                   >= 3        && <4,
    pureMD5                    == 2.1.*,
    random                     >= 1        && <2,
    regex-posix                >= 0.94.4   && <0.96,
    test-framework             >= 0.6      && <0.7,
    test-framework-hunit       >= 0.2.7    && <0.3,
    test-framework-quickcheck2 >= 0.2.12.1 && <0.3,
    text                       >= 0.11     && <0.12,
    time,
<<<<<<< HEAD
    transformers               >= 0.3      && <0.4,
    transformers-base          >= 0.4      && <0.5,
    unix-compat                >= 0.2      && <0.4,
=======
    transformers,
    unix-compat                >= 0.2      && <0.5,
>>>>>>> ea8eed6e
    unordered-containers       >= 0.1.4.3  && <0.3,
    vector                     >= 0.6      && <0.10,
    zlib

  extensions:
    BangPatterns,
    CPP,
    PackageImports,
    ScopedTypeVariables,
    EmptyDataDecls,
    ForeignFunctionInterface,
    OverloadedStrings,
    Rank2Types,
    TypeSynonymInstances,
    FlexibleInstances,
    ExistentialQuantification,
    OverloadedStrings,
    FlexibleContexts,
    GeneralizedNewtypeDeriving,
    DeriveDataTypeable,
    MultiParamTypeClasses

  ghc-options: -O2 -Wall -fhpc -fwarn-tabs -funbox-strict-fields -threaded
               -fno-warn-unused-do-bind<|MERGE_RESOLUTION|>--- conflicted
+++ resolved
@@ -47,14 +47,9 @@
     test-framework-quickcheck2 >= 0.2.12.1 && <0.3,
     text                       >= 0.11     && <0.12,
     time,
-<<<<<<< HEAD
     transformers               >= 0.3      && <0.4,
     transformers-base          >= 0.4      && <0.5,
-    unix-compat                >= 0.2      && <0.4,
-=======
-    transformers,
     unix-compat                >= 0.2      && <0.5,
->>>>>>> ea8eed6e
     unordered-containers       >= 0.1.4.3  && <0.3,
     vector                     >= 0.6      && <0.10,
     zlib
